--- conflicted
+++ resolved
@@ -18,11 +18,9 @@
 </section>
 ```
 
-<<<<<<< HEAD
-* This is an example of a `job_conf.yml` file located under `lib/galaxy/config` that you can create to enable Docker for a local Galaxy instance where you want Ludwig-related jobs to run:
-=======
-* Configure the `job_conf.yml` under `lib/galaxy/config/sample` to enable the docker for the environment you want the Ludwig related job running in. This is an example:
->>>>>>> 619b70b2
+
+* This is an example of a `job_conf.yml` file that you can create to enable Docker for a local Galaxy instance where you want Ludwig-related jobs to run:
+
 ```
 runners:
   local:
